--- conflicted
+++ resolved
@@ -7,12 +7,9 @@
 
 requirements = [
     "cdp-backend==3.2.0",
-<<<<<<< HEAD
     "beautifulsoup4",
-    "requests"
-=======
+    "requests",
     "python-dateutil"
->>>>>>> 803298cd
 ]
 
 pipeline_requirements = [
