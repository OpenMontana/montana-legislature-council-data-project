--- conflicted
+++ resolved
@@ -6,19 +6,10 @@
 from setuptools import find_packages, setup
 
 requirements = [
-<<<<<<< HEAD
-=======
-    "cdp-backend==3.2.11",
-    # "cdp-backend @ git+https://github.com/CouncilDataProject/cdp-backend@4cdb0abf453cd2d9a541505d32ef8a46859c993c",
+    "cdp-backend[pipeline]==3.2.11",
     "beautifulsoup4",
     "requests",
     "python-dateutil"
-]
-
-pipeline_requirements = [
-    # "cdp-backend[pipeline] @ git+https://github.com/CouncilDataProject/cdp-backend@4cdb0abf453cd2d9a541505d32ef8a46859c993c",
->>>>>>> 1046f771
-    "cdp-backend[pipeline]==3.2.11",
 ]
 
 test_requirements = [
